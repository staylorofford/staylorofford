"""
<<<<<<< HEAD
Compare earthquake magnitudes across catalogues and magnitude types.
"""

import datetime
import earthquake_location  # Import the earthquake_location.py code from the staylorofford Git repository
import glob
import io
from obspy.io.quakeml.core import Unpickler
import math
import matplotlib.pyplot as plt
import os
import pycurl
=======
Compare earthquake magnitudes within or between their representations in earthquake catalogues.
"""

import datetime
import earthquake_location
import glob
from io import BytesIO
import math
import matplotlib.pyplot as plt
from obspy.io.quakeml.core import Unpickler
import os
import pycurl
from scipy.odr import Model, Data, ODR
>>>>>>> c9d17f6b

quakeml_reader = Unpickler()


def FDSN_event_query(service, minmagnitude, minlongitude, maxlongitude,
<<<<<<< HEAD
                     minlatitude, maxlatitude, starttime='0000-01-01T00:00:00',
                     maxmagnitude=10):
=======
                     minlatitude, maxlatitude, starttime = '0000-01-01T00:00:00',
                     endtime = '9999-01-01T00:00:00', maxmagnitude = 10):
>>>>>>> c9d17f6b
    """
    Use obspy with pycurl to query event catalogs from FDSN members.
    :param service:
    :param minmagnitude:
    :param maxmagnitude:
    :param minlongitude:
    :param maxlongitude:
    :param minlatitude:
    :param maxlatitude:
    :param starttime:
    :param endtime:
    :return:
    """

    # Adjust format if required
    if "usgs" in service:
        maxlongitude += 360

    # Curl FDSN response and parse quakeml bytes string through obspy
    # using an interative query approach when a single query fails
<<<<<<< HEAD
    factor = 1
    success = False
    while success == False:
=======

    factor = 1
    success = False
    while not success:

>>>>>>> c9d17f6b
        successes = 0
        events = []

        # Build magnitude ranges for query
        magnitude_limits = [minmagnitude]
        for i in range(1, factor + 1):
                magnitude_limits.append(magnitude_limits[-1] + (maxmagnitude - minmagnitude) / factor)

        # Run queries
        for i in range(1, len(magnitude_limits)):

            # Build query
            query = ""
            query = query.join((service, "query?", "minmagnitude=", str(magnitude_limits[i - 1]),
                                "&maxmagnitude=", str(magnitude_limits[i]),
                                "&minlatitude=", str(minlatitude), "&maxlatitude=", str(maxlatitude),
                                "&minlongitude=", str(minlongitude), "&maxlongitude=", str(maxlongitude),
                                "&starttime=", starttime, "&endtime=", endtime))

            try:
<<<<<<< HEAD
                print('\nAttempting FDSN catalog query for events between M ' + str(magnitude_limits[i - 1]) +
                      ' and ' + str(magnitude_limits[i]))
=======

                print('\nAttempting FDSN catalog query for events between M ' + str(magnitude_limits[i - 1]) + ' and '
                      + str(magnitude_limits[i]))
>>>>>>> c9d17f6b
                queryresult = curl(query)

                catalog = quakeml_reader.loads(queryresult)

                events.extend(catalog.events)
                print('Catalog now has ' + str(len(events)) + ' events')
                successes += 1

            except:
                print('Failed!')
                if successes > 0:
                    print('Assuming query failed because no events exist at high magnitude range')
                    successes += 1
                else:
                    factor += 999  # Only fails for huge datasets, so try minimise the size of the first new query
                    break

        if successes == len(magnitude_limits) - 1:
            success = True

    return events


def curl(curlstr):

    """
    Perform curl with curlstr
    :param curlstr: string to curl
    :return: curl output
    """

    buffer = io.BytesIO()
    c = pycurl.Curl()
    c.setopt(c.URL, curlstr)
    c.setopt(c.WRITEDATA, buffer)
    c.perform()
    c.close()

    return buffer.getvalue()


def to_cartesian(latitude, longitude, depth):

    """
    Convert a point on the Earth in spherical coordinates to cartesian coordinates
    :param latitude: point latitude in decimal degrees, south is negative
    :param longitude: point longitude in decimal degrees, west is negative
    :param depth: point depth in metres, down is positive
    :return: cartesian coordinates of the point
    """

    # Ensure variables are floats
    latitude = float(latitude)
    longitude = float(longitude)
    depth = float(depth)

    Re = 6371000  # average Earth radius in m (assuming a spherical Earth)

    # Convert to spherical coordinate conventions
    r = Re - depth
    if latitude < 0:
        latitude += 180

    # Convert to cartesian coordinates
    x = r * math.sin(latitude) * math.cos(longitude)
    y = r * math.sin(latitude) * math.sin(longitude)
    z = r * math.cos(latitude)

    return x, y, z


def build_magnitude_timeseries(catalogs, catalog_names, comparison_magnitudes):

    """
    Saves magnitude timeseries to disk for each magnitude type in the comparison_magnitudes
    list corresponding to a given catalog
    :param catalogs: list of lists containing obspy event objects
    :param catalog_names: names of catalogs (for file naming)
    :param comparison_magnitudes: list of two lists containing all magnitudes to match
            between the catalog and the reference catalog
    :return: saves matched events with matched magnitudes to a csv file
    """

    print('\nBuilding magnitude timeseries')
    for i in range(len(catalogs)):
        datalist = [[[] for j in range(len(comparison_magnitudes[i]))] for k in range(7)]
        for j in range(len(comparison_magnitudes[i])):
            for event in catalogs[i]:
                for magnitude in event.magnitudes:
                    if magnitude.magnitude_type == comparison_magnitudes[i][j]:
                        datalist[0][j].append(event.resource_id)
                        datalist[1][j].append(event.origins[0].time)
                        datalist[2][j].append(magnitude.magnitude_type)
                        datalist[3][j].append(magnitude.mag)
                        datalist[4][j].append(event.origins[0].latitude)
                        datalist[5][j].append(event.origins[0].longitude)
                        datalist[6][j].append(event.origins[0].depth)

            if len(datalist[0][j]) == 0:
                continue
            else:
                print('Saving data to file for catalog ' + str(catalog_names[i]) + ' for magnitude type ' +
                      str(comparison_magnitudes[i][j]) + '...')

                with open(catalog_names[i] + '_' + comparison_magnitudes[i][j] + '_timeseries.csv', 'w') as outfile:
                    outfile.write('eventID,origin_time,magnitude_type,magnitude,latitude,longitude,depth\n')
                with open(catalog_names[i] + '_' + comparison_magnitudes[i][j] + '_timeseries.csv', 'a') as outfile:
                    for n in range(len(datalist[0][j])):
                        outfile.write(
                            str(datalist[0][j][n]) + ',' + str(datalist[1][j][n]) + ',' + datalist[2][j][n]
                            + ',' + str(datalist[3][j][n]) + ',' + str(datalist[4][j][n]) + ',' + str(datalist[5][j][n])
                            + ',' + str(datalist[6][j][n]) + '\n')


def GeoNet_Mw(minmagnitude, starttime, endtime):

    """
    Query GeoNet Mw catalog from GitHub
    :param minmagnitude:
    :param starttime:
    :param endtime:
    :return: saves to file datalist in the same format as generate_timeseries function
    """

    print('\nBuilding GeoNet Mw timeseries')
    URL = "https://raw.githubusercontent.com/GeoNet/data/master/moment-tensor/GeoNet_CMT_solutions.csv"
    result = curl(URL).decode('ascii')
    print("")

    datalist = [[] for i in range(7)]
    rc = 0
    for row in result.split('\n'):
        if rc == 0:
            rc += 1
            continue
        else:
            rowsplit = row.split(',')
            if len(rowsplit) < 2:
                continue
            else:
                time = rowsplit[1]
<<<<<<< HEAD
                if ((datetime.datetime.strptime(time, '%Y%m%d%H%M%S') >= datetime.datetime.strptime(starttime,
                                                                                                    '%Y-%m-%dT%H:%M:%S'))
                        and (float(rowsplit[11]) >= minmagnitude)):
=======
                if ((datetime.datetime.strptime(starttime, '%Y-%m-%dT%H:%M:%S')) <=
                        datetime.datetime.strptime(time, '%Y%m%d%H%M%S') <=
                        datetime.datetime.strptime(endtime, '%Y-%m-%dT%H:%M:%S')) and \
                        float(rowsplit[11]) >= minmagnitude:

>>>>>>> c9d17f6b
                    try:
                        URL = "https://service.geonet.org.nz/fdsnws/event/1/query?eventid=" + rowsplit[0]
                        event = quakeml_reader.loads(curl(URL))[0]
                    except:
                        print('Event with eventID ' + rowsplit[0] + ' not in GeoNet catalog?')

                    datalist[0].append('smi:nz.org.geonet/' + rowsplit[0])
                    datalist[2].append('Mw')
                    datalist[3].append(rowsplit[11])

                    # Get timing and location details from equivalent GeoNet catalog event
                    datalist[1].append(event.origins[0].time)
                    datalist[4].append(event.origins[0].latitude)
                    datalist[5].append(event.origins[0].longitude)
                    datalist[6].append(event.origins[0].depth)

    if len(datalist[0]) == 0:
        return
    else:
        with open('GeoNet_catalog_Mw_timeseries.csv', 'w') as outfile:
            outfile.write('eventID,origin_time,magnitude_type,magnitude,latitude,longitude,depth\n')
        with open('GeoNet_catalog_Mw_timeseries.csv', 'a') as outfile:
            for n in range(len(datalist[0])):
                outfile.write(
                    str(datalist[0][n]) + ',' + str(datalist[1][n]) + ',' + datalist[2][n]
                    + ',' + str(datalist[3][n]) + ',' + str(datalist[4][n]) + ',' + str(datalist[5][n])
                    + ',' + str(datalist[6][n]) + '\n')


def parse_data(filelist, split_str, starttime, endtime):

    """
    Parse magnitude timeseries or matches from csv file, using start and end times for time filtering
    :param filelist: list of files
    :param split_str: string to split filename by to get file type
    :param starttime: do not load data from before this time
    :param endtime: do not load data from after this time
    :return: list of data in file, list of type of data in files
    """

    data_types = []
    datalist = [[[] for j in range(len(filelist))] for i in range(7)]
    for j in range(len(filelist)):
        file = filelist[j]
        with open(file, 'r') as infile:
            rc = 0
            for row in infile:
                if rc == 0:
                    rc += 1
                else:
                    rowsplit = row.split(',')
                    if (starttime <=
                        datetime.datetime.strptime(rowsplit[1], '%Y-%m-%dT%H:%M:%S.%fZ') <=
                        endtime):
                        for i in range(len(rowsplit)):
                            datalist[i][j].append(str(rowsplit[i]))
                if len(datalist[0][j]) > 0:
                    data_types.append(file.split('/')[-1].split(split_str)[0])

    return datalist, data_types


def match_magnitudes(magnitude_timeseries, timeseries_types, catalog_names, comparison_magnitudes, max_dt, max_dist,
<<<<<<< HEAD
                     rms_threshold):
=======
                     show_matching=False):
>>>>>>> c9d17f6b

    """
    Match events between two catalogs and save all events and their matched magnitudes to file
    :param magnitude_timeseries:
    :param timeseries_types:
    :param catalog_names:
    :param comparison_magnitudes: list of two lists containing all magnitudes to match
                                between the catalog and the reference catalog
    :param max_dt: maximum seconds (absolute) between events for them to be matched
    :param max_dist: maximum distance (absolute) between events for them to be matched
<<<<<<< HEAD
    :param rms_threshold: origin time difference at which events from different catalogues are considered to
           represent the same earthquake
=======
    :param show_matching: whether to plot relative distance and time of all events that have matched
>>>>>>> c9d17f6b
    :return: saves matched events with matched magnitudes to a csv file
    """

    # Build column types for output csv (columns)
    columns = ['eventID', 'RMS_error', 'latitude', 'longitude', 'depth']
    magnitudes_columns = []
    for magnitude_type in timeseries_types:
        magnitudes_columns.append(magnitude_type.split('_')[-1])
    magnitudes_columns = list(set(magnitudes_columns))
    magnitudes_columns.sort()
    columns.extend(magnitudes_columns)

    # Generate list of events for output csv (rows)
    event_list = []
    for n in range(len(magnitude_timeseries[0])):
        for m in range(len(magnitude_timeseries[0][n])):
            # Only populate the event list with the non-reference catalog
            if timeseries_types[n].split('_')[0] in catalog_names[0]:
                event_list.append(magnitude_timeseries[0][n][m])
    event_list = list(set(event_list))

    # Pre-populated eventID, location, and RMS error in datalist prior to matching
    datalist = [[[] for m in range(len(event_list))] for n in range(len(columns))]
    for n in range(len(magnitude_timeseries[0])):
        for k in range(len(magnitude_timeseries[0][n])):
            try:
                event_index = event_list.index(magnitude_timeseries[0][n][k])
                datalist[0][event_index] = magnitude_timeseries[0][n][k]
                datalist[1][event_index] = '0'  # Length 0 for internal matches: external matches will overwrite
                datalist[2][event_index] = magnitude_timeseries[4][n][k]
                datalist[3][event_index] = magnitude_timeseries[5][n][k]
                datalist[4][event_index] = str(float(magnitude_timeseries[6][n][k]))  # Remove trailing newline
            except: # Fails when the event is not from the non-reference catalog
                pass

    # Match events between timeseries and fill in magnitude information in the datalist
    complete_pairs = []
    matched_temporal_lengths = []
    matched_spatial_lengths = []
    for n in range(len(timeseries_types)):
        if timeseries_types[n].split('_')[0] == catalog_names[0].split('_')[0] and \
                timeseries_types[n].split('_')[2] in comparison_magnitudes[0]:
                # We have one of our first sets of comparison magnitudes
            for m in range(len(timeseries_types)):
                if str(m) + ',' + str(n) in complete_pairs:
                    continue

                print('Looking for matching events with magnitude types ' + timeseries_types[n] +
                      ' and ' + timeseries_types[m] + '...')
                if timeseries_types[m].split('_')[0] == catalog_names[0].split('_')[0] and \
                        timeseries_types[m].split('_')[2] in comparison_magnitudes[0]:
                        # We have another of our first sets of comparison magnitudes
                        # Find matches and load data into datalist
                        # Go through all the entires for the nth magnitude type
                        for k in range(len(magnitude_timeseries[0][n])):
                            event_index = event_list.index(magnitude_timeseries[0][n][k])
                            # Go through all the entires for the mth magnitude type
                            for l in range(len(magnitude_timeseries[0][m])):
                                # Match based on eventID
                                if magnitude_timeseries[0][n][k] == magnitude_timeseries[0][m][l]:
                                    datalist[columns.index(timeseries_types[n].split('_')[2])][event_index] = \
                                        magnitude_timeseries[3][n][k]
                                    datalist[columns.index(timeseries_types[m].split('_')[2])][event_index] = \
                                        magnitude_timeseries[3][m][l]
                elif timeseries_types[m].split('_')[0] == catalog_names[1].split('_')[0] and \
                        timeseries_types[m].split('_')[2] in comparison_magnitudes[1]:
                        # We have one of our second sets of comparison magnitudes
                    for k in range(len(magnitude_timeseries[0][n])):
                        event_index = event_list.index(magnitude_timeseries[0][n][k])

                        # Calculate 2D length between event and reference events for matching criteria
<<<<<<< HEAD
                        lengths = [[], []]
                        ETi, ELa, ELo, EDe = [datetime.datetime.strptime(magnitude_timeseries[1][n][k],
                                                                         '%Y-%m-%dT%H:%M:%S.%fZ'),
                                              float(magnitude_timeseries[4][n][k]),
                                              float(magnitude_timeseries[5][n][k]),
=======

                        temporal_lengths = []
                        spatial_lengths = []
                        lengths = []
                        indices = []
                        ETi, ELa, ELo, EDe = [datetime.datetime.strptime(magnitude_timeseries[1][n][k], '%Y-%m-%dT%H:%M:%S.%fZ'),
                                              float(magnitude_timeseries[4][n][k]), float(magnitude_timeseries[5][n][k]),
>>>>>>> c9d17f6b
                                              float(magnitude_timeseries[6][n][k])]
                        Ex, Ey, Ez = to_cartesian(ELa, ELo, EDe)

                        for l in range(len(magnitude_timeseries[0][m])):
                            RETi, RELa, RELo, REDe = [datetime.datetime.strptime(magnitude_timeseries[1][m][l],
                                                                                 '%Y-%m-%dT%H:%M:%S.%fZ'),
                                                      float(magnitude_timeseries[4][m][l]),
                                                      float(magnitude_timeseries[5][m][l]),
                                                      float(magnitude_timeseries[6][m][l])]
                            REx, REy, REz = to_cartesian(RELa, RELo, REDe)

                            temporal_length = abs((ETi - RETi).total_seconds())
                            if temporal_length > max_dt:
                                continue
                            else:
                                temporal_lengths.append(temporal_length)

                            spatial_length = math.sqrt((Ex - REx) ** 2 + (Ey - REy) ** 2 + (Ez - REz) ** 2) / 1000.0
                            if spatial_length > max_dist:
                                continue
                            else:
                                spatial_lengths.append(spatial_length)

                            lengths.append(math.sqrt(temporal_length ** 2 + spatial_length ** 2))
                            indices.append(l)

                        if len(lengths) > 0:
                            match_idx = indices[lengths.index(min(lengths))] # Event match is that with smallest length

                            matched_spatial_lengths.append(spatial_lengths[indices.index(match_idx)])
                            matched_temporal_lengths.append(temporal_lengths[indices.index(match_idx)])

                            lengths[0].append(math.sqrt(temporal_length ** 2 + spatial_length ** 2))
                            lengths[1].append(l)

                        if len(lengths[0]) > 0:
                            # Search all possible matches and use an earthquake location routine to test
                            # if the events are representing the same earthquake. The rms threshold value
                            # is used as a proxy for this.

                            # Sort the length lists
                            lengths[0], lengths[1] = zip(*sorted(zip(lengths[0], lengths[1])))

                            # Make the event file to use in the earthquake location
                            event_file = open('temporary_event_file', 'w')
                            event_file.write('eventID\n' + str(magnitude_timeseries[0][n][k].split('/')[-1]) + '\n')
                            event_file.close()

                            # Begin the search with the event match with smallest length and end when a match is found
                            # that meets the rms threshold.
                            # NOTE: only works for reference catalogue being the GeoNet catalogue currently!
                            # event_file contains the eventID from the GeoNet catalogue
                            # test_origins contains the potential match hypocentre and origin time
                            for l in range(len(lengths[0])):
                                match_idx = lengths[1][l]

                                test_origins = open('temporary_test_origins', 'w')
                                test_origins.write('latitude,longitude,depth,origin_time\n' +
                                                   str(magnitude_timeseries[4][m][match_idx]) + ',' +
                                                   str(magnitude_timeseries[5][m][match_idx]) + ',' +
                                                   str(magnitude_timeseries[6][m][match_idx][:-1]) + ',' +
                                                   str(datetime.datetime.strptime(magnitude_timeseries[1][m][match_idx],
                                                                                  '%Y-%m-%dT%H:%M:%S.%fZ').isoformat()) +
                                                   'Z\n')
                                test_origins.close()

                                # Convert and collate data into format expected by earthquake location code
                                arrival_time_data, arrival_time_data_header, grid_points, grid_header, test_origins = \
                                    earthquake_location.parse_files(eventid_file='temporary_event_file',
                                                                    test_origins='temporary_test_origins',
                                                                    mode='spherical')

<<<<<<< HEAD
                                # Perform earthquake location
                                earthquake_origins, rms_errors = earthquake_location.test_test_origins('grid_search',
                                                                                                       arrival_time_data,
                                                                                                       arrival_time_data_header,
                                                                                                       grid_points,
                                                                                                       grid_header,
                                                                                                       test_origins)
=======
                                # Check arrival time data is non-empty, and if it is, ensure arrival is ignored
                                if len(arrival_time_data) == 1 and len(arrival_time_data[0]) == 0:
                                    print('No arrival time data exists for this event! It will produce no match.')
                                    earthquake_origins, rms_errors = [[0, 0, 0, datetime.datetime.now()], [9999]]
                                else:  # Otherwise, perform earthquake location
                                    earthquake_origins, rms_errors = earthquake_location.test_test_origins('grid_search',
                                                                                                           arrival_time_data,
                                                                                                           arrival_time_data_header,
                                                                                                           grid_points,
                                                                                                           grid_header,
                                                                                                           test_origins)
>>>>>>> c9d17f6b
                                rms_error = rms_errors[0]
                                print('For match_idx ' + str(match_idx) + ' rms error is ' + str(rms_error))

                                if rms_error <= rms_threshold:
                                    print('Matched event ' + str(magnitude_timeseries[0][n][k]) +
                                          ' with event at index ' + str(match_idx))
                                    # Save the data for the match
                                    datalist[1][event_index] = str(rms_error)
                                    datalist[columns.index(timeseries_types[n].split('_')[2])][event_index] = \
                                        magnitude_timeseries[3][n][k]
                                    datalist[columns.index(timeseries_types[m].split('_')[2])][event_index] = \
                                        magnitude_timeseries[3][m][match_idx]
                                    break  # break on the first matching event

                            os.remove('temporary_event_file')
                            os.remove('temporary_test_origins')

                complete_pairs.append(str(n) + ',' + str(m))

<<<<<<< HEAD
=======
    if show_matching:

        print('\nNOTE: To investigate the spread of matched data in an unconstrained format, ensure maximum limits are'
              '>=1E9\n')

        plt.scatter(matched_temporal_lengths, matched_spatial_lengths, s=2)
        plt.xlabel('relative time (s)', labelpad=15)
        plt.ylabel('relative distance (km)', labelpad=15)
        plt.title('relative distance vs. time for all matched events')
        plt.tight_layout()
        plt.show()

>>>>>>> c9d17f6b
    # Write datalist to file
    with open('magnitude_matches_all.csv', 'w') as outfile:
        header = ""
        for column in columns:
            header += column + ','
        header = header[:-1]
        outfile.write(header + '\n')
    with open('magnitude_matches_all.csv', 'a') as outfile:
        for m in range(len(datalist[0])):
            outstr = ""
            for n in range(len(datalist)):
                try:
                    outstr += datalist[n][m] + ','
                except:
                    outstr += "nan,"
            outfile.write(outstr[:-1] + '\n')


<<<<<<< HEAD
def cumulative_sum(times):

    """
    Generate a cumulative sum timeseries for event times in times
    :param times: list of ISO8601 format times (strings)
    :return: list of event times (datetime objects), cumulative sum at each event time (list of int)
    """

    cumulative_event_sum = 0
    cumulative_event_sums = []
    event_times = []

    # Generate cumulative sum list and list of event times

    times.sort()
    for time in times:

        cumulative_event_sum += 1
        cumulative_event_sums.append(cumulative_event_sum)

        event_time = datetime.datetime.strptime(time, '%Y-%m-%dT%H:%M:%S.%fZ')
        event_times.append(event_time)

    return event_times, cumulative_event_sums


=======
>>>>>>> c9d17f6b
def plot_timeseries(magnitude_timeseries, timeseries_types):

    """
    Plot cumulative sum timeseries for magnitude types in magnitude_timeseries
    :param magnitude_timeseries:
    :param timeseries_types:
    :return: a single plot containing cumulative sum timeseries of all magnitude types
    """

    for n in range(len(magnitude_timeseries[0])):
        event_times, cumulative_event_sums = cumulative_sum(magnitude_timeseries[1][n])
        plt.scatter(event_times, cumulative_event_sums, label=timeseries_types[n])

    plt.ylabel('cumulative number of events')
    plt.xlabel('time')
    plt.legend()
    plt.show()


<<<<<<< HEAD
# Set script parameters
minmagnitude = 4     # minimum event magnitude to get from catalog
minlatitude, maxlatitude = -60, -13  # minimum and maximum latitude for event search window
minlongitude, maxlongitude = 145, -145  # minimum and maximum longitude for event search window
starttime = '2012-01-01T00:00:00'  # event query starttime

max_dt = 100  # maximum time (s) between events in separate catalogs for them to be considered records of
              # the same earthquake
max_dist = 1000  # maximum distance (km) "
rms_threshold = 10  # origin time potential matches must be within (in seconds) when one is relocated using the
                   # arrival time picks of the other in a spherical Earth grid search.
=======
def f(P, x):

    """
    Point on line function to use in orthogonal regression
    :param P: m, c values for line
    :param x: dataset values
    :return point on line values for x value in x
    """

    return P[0] * x + P[1]


def orthregress(x, y):

    """
    Perform an orthogonal distance regression,
    :param x: dataset 1 values
    :param y: dataset 2 values
    :return: gradient, intercept of orthogonal distance regression
    """

    # Run orthogonal regression

    model = Model(f)
    data = Data(x, y)
    odr = ODR(data, model, beta0=[1, 1])
    output = odr.run()
    m, c = output.beta

    return m, c


def probability(sample_magnitudes, sample_depths, sample_times,
                min_mag, max_mag, min_depth, max_depth,
                probability_time_period, number_of_events):

    """
    Calculate the Poisson probability that a number of earthquakes will occur with magnitude value
    within a given range within a given time period
    :param sample_magnitudes: list of magnitude values for earthquakes in the sample
    :param sample_depths: list of event depths for earthquakes in the sample
    :param sample_times: list of time values for earthquakes in the sample
    :param min_mag: minimum magnitude to include in the probability
    :param max_mag: maximum magnitude to include in the probability
    :param min_depth: minimum event depth to include in the probability (in km)
    :param max_depth: maximum event depth to include in the probability (in km)
    :param probability_time_period: length of time (in hours) to calculate the probability of at least 1
                                    earthquake occurring over
    :param number_of_events: number of events to calculate probability of occurrence for, use 'any' to calculate
                             the probability at least 1 event
    :return: probability of earthquake(s) happening in the length of time input with a magnitude in the range input
    """

    # Calculate set of magnitudes to calculate mean rate for

    set_magnitudes = []
    set_times = []
    for m in range(len(sample_magnitudes)):
        if min_mag <= sample_magnitudes[m] <= max_mag and min_depth <= sample_depths[m] <= max_depth:
            set_magnitudes.append(sample_magnitudes[m])
            set_times.append(sample_times[m])

    # Calculate rate of an earthquakes in the magnitude range per hour

    N = len(set_magnitudes)

    if len(set_times) < 2:
        print('Not enough data exists within the specified magnitude and depth limits for this time period!')
        return 'nan', 'nan'

    mean_rate = N / (max(set_times) - min(set_times)).total_seconds() * 3600.0

    # Calculate rate of an earthquake in the magnitude range for the given time period

    mean_rate_time_period = mean_rate * probability_time_period

    # Calculate Poisson probability of 1 or more earthquakes happening in this time period

    if number_of_events == 'any':
        p = 1 - (math.exp(-mean_rate_time_period) * (mean_rate_time_period ** 0) / math.factorial(0))
    else:
        p = (math.exp(-1 * mean_rate_time_period) * (mean_rate_time_period ** number_of_events) /
            math.factorial(number_of_events))

    return p, N


# Set data gathering parameters

minmagnitude = 4  # minimum event magnitude to get from catalog
minlatitude, maxlatitude = -67, -33  # minimum and maximum latitude for event search window
minlongitude, maxlongitude = 145, -175  # minimum and maximum longitude for event search window
starttime = '2001-05-18T00:00:00'  # event query starttime
endtime = 'now'  # event query endtime, 'now' will set it to the current time

if endtime == 'now':
    endtime = str(datetime.datetime.now().isoformat())[:19]
>>>>>>> c9d17f6b

# Define catalogs and their associated FDSN webservice event URL
catalog_names = ['GeoNet_catalog', 'USGS_catalog']
services = ["https://service.geonet.org.nz/fdsnws/event/1/", "https://earthquake.usgs.gov/fdsnws/event/1/"]
catalogs = [[] for i in range(len(catalog_names))]

# Define comparison magnitudes: first nested list is from GeoNet catalog, second if from USGS
# Code will do all combinations across the two catalogs
<<<<<<< HEAD
comparison_magnitudes = [['Mw(mB)'], ['mww']]
=======

comparison_magnitudes = [['MLv', 'ML', 'mB', 'Mw(mB)', 'M', 'Mw'], ['mww']]

# Set matching parameters

max_dt = 100  # maximum time (s) between events in separate catalogs for them to be considered records of
              # the same earthquake
max_dist = 1000  # maximum distance (km) "
rms_threshold = 10  # origin time potential matches must be within (in seconds) when one is relocated using the
                    # arrival time picks of the other in a spherical Earth grid search.

# Set probability parameters

probability_magnitude_types = comparison_magnitudes[0]  # magnitude types to find the largest magnitude for each event
min_mag = 6
max_mag = 10
min_depth = 0  # minimum depth of earthquake to include, in km
max_depth = 100  # maximum depth of earthquake to include, in km
probability_time_period = 24 * 7  # time period to calculate probability over, in hours
number_of_events = 'any'  # number of events to calculate probability for
time_bins = 19  # number of bins to split the query time period into
bin_overlap = 0.9  # percentage each time bin should overlap
# ^ need something to plot against to know if probabilities are reasonable, perhaps total # of events in time period,
# or # of stations? looks like pre-2010 data behaves very differently, suggesting something network-related influences
# this, and this data should not be included in a long-term dataset trying to determine likelihood of earthquakes!
>>>>>>> c9d17f6b

# Set what level of processing you want the script to do
build_FDSN_timeseries = False
build_GeoNet_Mw_timeseries = False
probabilities = False
matching = True
show_matching = False

# Build event catalogs from FDSN
<<<<<<< HEAD
=======

>>>>>>> c9d17f6b
if build_FDSN_timeseries:

    print('\nSearching earthquake catalogs for events above magnitude ' + str(minmagnitude) +
          ' between ' + str(minlatitude) + ' and ' + str(maxlatitude) + ' degrees latitude and ' +
          str(minlongitude) + ' and ' + str(maxlongitude) + ' degrees longitude after ' + str(starttime))

    for n in range(len(catalogs)):

        catalogs[n] = FDSN_event_query(services[n], minmagnitude, minlongitude, maxlongitude,
                                       minlatitude, maxlatitude, starttime)
        print('\n' + str(len(catalogs[n])) + ' events were found in catalog ' + str(n + 1))

    # Create a timeseries of use of each magnitude type in comparison_magnitudes for each catalog
    build_magnitude_timeseries(catalogs, catalog_names, comparison_magnitudes)

# Build GeoNet Mw catalog
<<<<<<< HEAD
if build_GeoNet_Mw_timeseries:
=======

if build_GeoNet_Mw_timeseries:

    GeoNet_Mw(minmagnitude, starttime, endtime)

if probabilities:
>>>>>>> c9d17f6b

    # Convert date strings to datetime objects

<<<<<<< HEAD
# Load timeseries data from files and do event matching
if matching:
=======
    starttime = datetime.datetime.strptime(starttime, '%Y-%m-%dT%H:%M:%S')
    endtime = datetime.datetime.strptime(endtime, '%Y-%m-%dT%H:%M:%S')

    # Load timeseries data from files
>>>>>>> c9d17f6b

    magnitude_timeseries_files = glob.glob('./*timeseries.csv')
    bin_length = (endtime - starttime).total_seconds() / time_bins
    current_start_time = starttime
    current_end_time = starttime + datetime.timedelta(seconds=bin_length)

    start_times = []
    end_times = []
    probabilities = []
    sample_numbers = []
    while current_end_time <= endtime:

<<<<<<< HEAD
    match_magnitudes(magnitude_timeseries, timeseries_types, catalog_names, comparison_magnitudes, max_dt, max_dist,
                     rms_threshold)

# Load event magnitude data from file and do plotting
with open('./magnitude_matches_all.csv', 'r') as openfile:
    rc = 0
    for row in openfile:
        if rc == 0:
            data_types = row.split(',')
            data_types[-1] = data_types[-1][:-1]
            datalist = [[] for i in range(len(data_types))]
            rc += 1
        else:
            rowsplit = row.split(',')
            for i in range(len(rowsplit)):
                datalist[i].append(rowsplit[i])
=======
        magnitude_timeseries, timeseries_types = parse_data(magnitude_timeseries_files, '_timeseries',
                                                            current_start_time, current_end_time)

        print('\nCalculating probabilities...\n')

        # Calculate probability for each magnitude type
>>>>>>> c9d17f6b

        for m in range(len(magnitude_timeseries[2])):

<<<<<<< HEAD
# Magnitude value plotting
complete_pairs = []
for n in range(5, len(data_types)):
    for m in range(5, len(data_types)):
        if n == m or (str(m) + ',' + str(n)) in complete_pairs:
            continue
        plt.figure()
        x = []
        y = []
        for k in range(len(datalist[0])):
            x.append(float(datalist[n][k]))
            y.append(float(datalist[m][k]))
        plt.scatter(x, y, s = 1)
        plt.xlabel(data_types[n])
        plt.ylabel(data_types[m])
        plt.grid(which = 'major', axis = 'both', linestyle = '-', alpha = 0.5)
        plt.xlim(3, 10)
        plt.ylim(3, 10)
        plt.gca().set_aspect('equal', adjustable='box')
        plt.savefig(data_types[n] + '_' + data_types[m] + '.png', format = 'png', dpi = 300)
        plt.close()

        complete_pairs.append(str(n) + ',' + str(m))

# # Sort data by alphabetic magnitude type
#
# for n in range(len(magnitude_timeseries)):
#     _, magnitude_timeseries[n] = zip(*sorted(zip(timeseries_types, magnitude_timeseries[n])))
# timeseries_types.sort()
#
# # Generate cumulative sum timeseries for each magnitude and plot it
#
# plot_timeseries(magnitude_timeseries, timeseries_types)
=======
            if len(magnitude_timeseries[2][m]) == 0:
                continue

            sample_times = []
            sample_magnitudes = []
            sample_depths = []

            if magnitude_timeseries[2][m][0] in probability_magnitude_types:
                for n in range(len(magnitude_timeseries[2][m])):
                    sample_times.append(datetime.datetime.strptime(magnitude_timeseries[1][m][n],
                                                                   '%Y-%m-%dT%H:%M:%S.%fZ'))
                    sample_magnitudes.append(float(magnitude_timeseries[3][m][n]))
                    sample_depths.append(float(magnitude_timeseries[6][m][n]) / 1000.0)
            else:
                continue

            p, N = probability(sample_magnitudes, sample_depths, sample_times,
                               min_mag, max_mag, min_depth, max_depth,
                               probability_time_period, number_of_events)

            if p != 'nan':

                print('Probability of ' + str(number_of_events) + ' events of magnitude type ' + str(timeseries_types[m]) +
                      ' between magnitude values ' + str(min_mag) + ' - ' + str(max_mag) +
                      ' betweeen depths of ' + str(min_depth) + ' - ' + str(max_depth) +
                      ' km occurring in ' + str(probability_time_period) + ' hours is ' +
                      str(p) + ', from ' + str(N) + ' samples over the period ' +
                      str(current_start_time.isoformat()) + ' - ' + str(current_end_time.isoformat()) + '\n')

        # Calculate probability using maximum magnitude for each event

        all_events = []
        all_times = []
        all_magnitudes = []
        all_depths = []
        for m in range(len(magnitude_timeseries[2])):
            if len(magnitude_timeseries[2][m]) == 0:  # Do not process empty bins
                continue
            if magnitude_timeseries[2][m][0] in probability_magnitude_types:
                for n in range(len(magnitude_timeseries[2][m])):
                    all_events.append(magnitude_timeseries[0][m][n])
                    all_times.append(datetime.datetime.strptime(magnitude_timeseries[1][m][n], '%Y-%m-%dT%H:%M:%S.%fZ'))
                    all_magnitudes.append(float(magnitude_timeseries[3][m][n]))
                    all_depths.append(float(magnitude_timeseries[6][m][n]) / 1000.0)

        # Find the largest magnitude for each event

        sample_events = []
        sample_times = []
        sample_magnitudes = []
        sample_depths = []
        for m in range(len(all_events)):
            if all_events[m] not in sample_events:
                all_sample_magnitudes = []
                for n in range(len(all_events)):
                    if all_events[m] == all_events[n]:
                        all_sample_magnitudes.append(all_magnitudes[n])
                sample_events.append(all_events[m])
                sample_times.append(all_times[m])
                sample_depths.append(all_depths[m])
                sample_magnitudes.append(max(all_sample_magnitudes))

        # Calculate probability

        p, N = probability(sample_magnitudes, sample_depths, sample_times,
                           min_mag, max_mag, min_depth, max_depth,
                           probability_time_period, number_of_events)

        if p != 'nan':

            print('Probability of ' + str(number_of_events) + ' events of any of the above magnitude types' +
                  ' between magnitude values ' + str(min_mag) + ' - ' + str(max_mag) +
                  ' betweeen depths of ' + str(min_depth) + ' - ' + str(max_depth) +
                  ' km occurring in ' + str(probability_time_period) + ' hours is ' +
                  str(p) + ', from ' + str(N) + ' over the period ' +
                  str(current_start_time.isoformat()) + ' - ' + str(current_end_time.isoformat()) + '\n')

            probabilities.append(p)
            sample_numbers.append(N)
            start_times.append(current_start_time)
            end_times.append(current_end_time)

        current_start_time += datetime.timedelta(seconds=int(round(bin_length * (1 - bin_overlap))))
        current_end_time += datetime.timedelta(seconds=int(round(bin_length * (1 - bin_overlap))))

    plot_times = []
    for n in range(len(probabilities)):
        plot_time = start_times[n] # + datetime.timedelta(seconds=(end_times[n] - start_times[n]).total_seconds() / 2)
        plt.scatter(plot_time, probabilities[n], color='k', s=2)
        plt.text(plot_time, probabilities[n], str(sample_numbers[n]))
        plot_times.append(plot_time)
    plt.plot(plot_times, probabilities, linestyle='--', marker='o', color='k')

    plt.xlabel('window mid-point', labelpad=15)
    plt.ylabel('maximum probability of earthquake', labelpad=15)
    plt.tight_layout()
    plt.show()

    if matching:

        if probabilities:

            # Return start and end times to ISO8601 format

            starttime = str(starttime.isoformat())
            endtime = str(endtime.isoformat())

        # Parse all data

        magnitude_timeseries, timeseries_types = parse_data(magnitude_timeseries_files, '_timeseries',
                                                            starttime, endtime)

        # Do matching

        print("Matching events within temporal and spatial distance limits and with the desired magnitude types")

        match_magnitudes(magnitude_timeseries, timeseries_types, catalog_names, comparison_magnitudes, max_dt, max_dist,
                         show_matching)

        # Load magnitude match data

        with open('./magnitude_matches_all.csv', 'r') as openfile:
            rc = 0
            for row in openfile:
                if rc == 0:
                    data_types = row.split(',')
                    data_types[-1] = data_types[-1][:-1]
                    datalist = [[] for i in range(len(data_types))]
                    rc += 1
                else:
                    rowsplit = row.split(',')
                    for i in range(len(rowsplit)):
                        datalist[i].append(rowsplit[i])

        print('Saving plots...')

        # Magnitude value plotting

        complete_pairs = []
        for n in range(5, len(data_types)):
            for m in range(5, len(data_types)):

                # Don't repeat plotting

                if n == m or str(m) + ',' + str(n) in complete_pairs:
                    continue

                # Build plotting dataset

                plt.figure()
                x = []
                y = []
                for k in range(len(datalist[0])):
                    if datalist[n][k][:3] != 'nan' and datalist[m][k][:3] != 'nan':
                        x.append(float(datalist[n][k]))
                        y.append(float(datalist[m][k]))

                # Plot the data and a reference line for when magnitudes are equivalent at all values

                plt.scatter(x, y, s=2)
                plt.plot(range(11), range(11), color='k', linestyle='--', linewidth=0.5, alpha=0.5)

                # Do an orthogonal distance regression and plot this overtop of the data, showing the
                # linear relationship between the magnitudes

                slope, intercept = orthregress(x, y)
                plt.plot([0, 10], [intercept, slope * 10 + intercept], color='k', linewidth=0.5, alpha=0.5)

                # Add plot features for clarity

                plt.xlabel(data_types[n])
                plt.ylabel(data_types[m])
                plt.grid(which='major', axis='both', linestyle='-', alpha=0.5)
                plt.xlim(2, 10)
                plt.ylim(2, 10)
                plt.title('m=' + str(slope)[:5] + ', c=' + str(intercept)[:5], y=1.03)
                plt.gca().set_aspect('equal', adjustable='box')
                plt.savefig(data_types[n] + '_' + data_types[m] + '.png', format='png', dpi=300)
                plt.close()

                complete_pairs.append(str(n) + ',' + str(m))
>>>>>>> c9d17f6b
<|MERGE_RESOLUTION|>--- conflicted
+++ resolved
@@ -1,18 +1,4 @@
 """
-<<<<<<< HEAD
-Compare earthquake magnitudes across catalogues and magnitude types.
-"""
-
-import datetime
-import earthquake_location  # Import the earthquake_location.py code from the staylorofford Git repository
-import glob
-import io
-from obspy.io.quakeml.core import Unpickler
-import math
-import matplotlib.pyplot as plt
-import os
-import pycurl
-=======
 Compare earthquake magnitudes within or between their representations in earthquake catalogues.
 """
 
@@ -26,19 +12,14 @@
 import os
 import pycurl
 from scipy.odr import Model, Data, ODR
->>>>>>> c9d17f6b
 
 quakeml_reader = Unpickler()
 
 
 def FDSN_event_query(service, minmagnitude, minlongitude, maxlongitude,
-<<<<<<< HEAD
-                     minlatitude, maxlatitude, starttime='0000-01-01T00:00:00',
-                     maxmagnitude=10):
-=======
                      minlatitude, maxlatitude, starttime = '0000-01-01T00:00:00',
                      endtime = '9999-01-01T00:00:00', maxmagnitude = 10):
->>>>>>> c9d17f6b
+  
     """
     Use obspy with pycurl to query event catalogs from FDSN members.
     :param service:
@@ -59,17 +40,11 @@
 
     # Curl FDSN response and parse quakeml bytes string through obspy
     # using an interative query approach when a single query fails
-<<<<<<< HEAD
-    factor = 1
-    success = False
-    while success == False:
-=======
 
     factor = 1
     success = False
     while not success:
 
->>>>>>> c9d17f6b
         successes = 0
         events = []
 
@@ -90,14 +65,10 @@
                                 "&starttime=", starttime, "&endtime=", endtime))
 
             try:
-<<<<<<< HEAD
+              
                 print('\nAttempting FDSN catalog query for events between M ' + str(magnitude_limits[i - 1]) +
                       ' and ' + str(magnitude_limits[i]))
-=======
-
-                print('\nAttempting FDSN catalog query for events between M ' + str(magnitude_limits[i - 1]) + ' and '
-                      + str(magnitude_limits[i]))
->>>>>>> c9d17f6b
+  
                 queryresult = curl(query)
 
                 catalog = quakeml_reader.loads(queryresult)
@@ -239,17 +210,11 @@
                 continue
             else:
                 time = rowsplit[1]
-<<<<<<< HEAD
+                
                 if ((datetime.datetime.strptime(time, '%Y%m%d%H%M%S') >= datetime.datetime.strptime(starttime,
                                                                                                     '%Y-%m-%dT%H:%M:%S'))
                         and (float(rowsplit[11]) >= minmagnitude)):
-=======
-                if ((datetime.datetime.strptime(starttime, '%Y-%m-%dT%H:%M:%S')) <=
-                        datetime.datetime.strptime(time, '%Y%m%d%H%M%S') <=
-                        datetime.datetime.strptime(endtime, '%Y-%m-%dT%H:%M:%S')) and \
-                        float(rowsplit[11]) >= minmagnitude:
-
->>>>>>> c9d17f6b
+    
                     try:
                         URL = "https://service.geonet.org.nz/fdsnws/event/1/query?eventid=" + rowsplit[0]
                         event = quakeml_reader.loads(curl(URL))[0]
@@ -312,12 +277,8 @@
     return datalist, data_types
 
 
-def match_magnitudes(magnitude_timeseries, timeseries_types, catalog_names, comparison_magnitudes, max_dt, max_dist,
-<<<<<<< HEAD
-                     rms_threshold):
-=======
-                     show_matching=False):
->>>>>>> c9d17f6b
+def match_magnitudes(magnitude_timeseries, timeseries_types, catalog_names, comparison_magnitudes, max_dt, max_dist, 
+                     rms_threshold, show_matching)
 
     """
     Match events between two catalogs and save all events and their matched magnitudes to file
@@ -328,12 +289,9 @@
                                 between the catalog and the reference catalog
     :param max_dt: maximum seconds (absolute) between events for them to be matched
     :param max_dist: maximum distance (absolute) between events for them to be matched
-<<<<<<< HEAD
     :param rms_threshold: origin time difference at which events from different catalogues are considered to
            represent the same earthquake
-=======
     :param show_matching: whether to plot relative distance and time of all events that have matched
->>>>>>> c9d17f6b
     :return: saves matched events with matched magnitudes to a csv file
     """
 
@@ -405,21 +363,15 @@
                         event_index = event_list.index(magnitude_timeseries[0][n][k])
 
                         # Calculate 2D length between event and reference events for matching criteria
-<<<<<<< HEAD
-                        lengths = [[], []]
-                        ETi, ELa, ELo, EDe = [datetime.datetime.strptime(magnitude_timeseries[1][n][k],
-                                                                         '%Y-%m-%dT%H:%M:%S.%fZ'),
-                                              float(magnitude_timeseries[4][n][k]),
-                                              float(magnitude_timeseries[5][n][k]),
-=======
 
                         temporal_lengths = []
                         spatial_lengths = []
-                        lengths = []
+                        lengths = [[], []]
                         indices = []
-                        ETi, ELa, ELo, EDe = [datetime.datetime.strptime(magnitude_timeseries[1][n][k], '%Y-%m-%dT%H:%M:%S.%fZ'),
-                                              float(magnitude_timeseries[4][n][k]), float(magnitude_timeseries[5][n][k]),
->>>>>>> c9d17f6b
+                        ETi, ELa, ELo, EDe = [datetime.datetime.strptime(magnitude_timeseries[1][n][k], 
+                                                                         '%Y-%m-%dT%H:%M:%S.%fZ'),
+                                              float(magnitude_timeseries[4][n][k]), 
+                                              float(magnitude_timeseries[5][n][k]),
                                               float(magnitude_timeseries[6][n][k])]
                         Ex, Ey, Ez = to_cartesian(ELa, ELo, EDe)
 
@@ -492,15 +444,6 @@
                                                                     test_origins='temporary_test_origins',
                                                                     mode='spherical')
 
-<<<<<<< HEAD
-                                # Perform earthquake location
-                                earthquake_origins, rms_errors = earthquake_location.test_test_origins('grid_search',
-                                                                                                       arrival_time_data,
-                                                                                                       arrival_time_data_header,
-                                                                                                       grid_points,
-                                                                                                       grid_header,
-                                                                                                       test_origins)
-=======
                                 # Check arrival time data is non-empty, and if it is, ensure arrival is ignored
                                 if len(arrival_time_data) == 1 and len(arrival_time_data[0]) == 0:
                                     print('No arrival time data exists for this event! It will produce no match.')
@@ -512,7 +455,6 @@
                                                                                                            grid_points,
                                                                                                            grid_header,
                                                                                                            test_origins)
->>>>>>> c9d17f6b
                                 rms_error = rms_errors[0]
                                 print('For match_idx ' + str(match_idx) + ' rms error is ' + str(rms_error))
 
@@ -532,8 +474,6 @@
 
                 complete_pairs.append(str(n) + ',' + str(m))
 
-<<<<<<< HEAD
-=======
     if show_matching:
 
         print('\nNOTE: To investigate the spread of matched data in an unconstrained format, ensure maximum limits are'
@@ -546,7 +486,6 @@
         plt.tight_layout()
         plt.show()
 
->>>>>>> c9d17f6b
     # Write datalist to file
     with open('magnitude_matches_all.csv', 'w') as outfile:
         header = ""
@@ -565,7 +504,6 @@
             outfile.write(outstr[:-1] + '\n')
 
 
-<<<<<<< HEAD
 def cumulative_sum(times):
 
     """
@@ -592,8 +530,6 @@
     return event_times, cumulative_event_sums
 
 
-=======
->>>>>>> c9d17f6b
 def plot_timeseries(magnitude_timeseries, timeseries_types):
 
     """
@@ -613,19 +549,6 @@
     plt.show()
 
 
-<<<<<<< HEAD
-# Set script parameters
-minmagnitude = 4     # minimum event magnitude to get from catalog
-minlatitude, maxlatitude = -60, -13  # minimum and maximum latitude for event search window
-minlongitude, maxlongitude = 145, -145  # minimum and maximum longitude for event search window
-starttime = '2012-01-01T00:00:00'  # event query starttime
-
-max_dt = 100  # maximum time (s) between events in separate catalogs for them to be considered records of
-              # the same earthquake
-max_dist = 1000  # maximum distance (km) "
-rms_threshold = 10  # origin time potential matches must be within (in seconds) when one is relocated using the
-                   # arrival time picks of the other in a spherical Earth grid search.
-=======
 def f(P, x):
 
     """
@@ -723,7 +646,6 @@
 
 if endtime == 'now':
     endtime = str(datetime.datetime.now().isoformat())[:19]
->>>>>>> c9d17f6b
 
 # Define catalogs and their associated FDSN webservice event URL
 catalog_names = ['GeoNet_catalog', 'USGS_catalog']
@@ -732,11 +654,7 @@
 
 # Define comparison magnitudes: first nested list is from GeoNet catalog, second if from USGS
 # Code will do all combinations across the two catalogs
-<<<<<<< HEAD
 comparison_magnitudes = [['Mw(mB)'], ['mww']]
-=======
-
-comparison_magnitudes = [['MLv', 'ML', 'mB', 'Mw(mB)', 'M', 'Mw'], ['mww']]
 
 # Set matching parameters
 
@@ -760,7 +678,6 @@
 # ^ need something to plot against to know if probabilities are reasonable, perhaps total # of events in time period,
 # or # of stations? looks like pre-2010 data behaves very differently, suggesting something network-related influences
 # this, and this data should not be included in a long-term dataset trying to determine likelihood of earthquakes!
->>>>>>> c9d17f6b
 
 # Set what level of processing you want the script to do
 build_FDSN_timeseries = False
@@ -770,10 +687,6 @@
 show_matching = False
 
 # Build event catalogs from FDSN
-<<<<<<< HEAD
-=======
-
->>>>>>> c9d17f6b
 if build_FDSN_timeseries:
 
     print('\nSearching earthquake catalogs for events above magnitude ' + str(minmagnitude) +
@@ -790,28 +703,19 @@
     build_magnitude_timeseries(catalogs, catalog_names, comparison_magnitudes)
 
 # Build GeoNet Mw catalog
-<<<<<<< HEAD
+
 if build_GeoNet_Mw_timeseries:
-=======
-
-if build_GeoNet_Mw_timeseries:
 
     GeoNet_Mw(minmagnitude, starttime, endtime)
 
 if probabilities:
->>>>>>> c9d17f6b
 
     # Convert date strings to datetime objects
 
-<<<<<<< HEAD
-# Load timeseries data from files and do event matching
-if matching:
-=======
     starttime = datetime.datetime.strptime(starttime, '%Y-%m-%dT%H:%M:%S')
     endtime = datetime.datetime.strptime(endtime, '%Y-%m-%dT%H:%M:%S')
 
     # Load timeseries data from files
->>>>>>> c9d17f6b
 
     magnitude_timeseries_files = glob.glob('./*timeseries.csv')
     bin_length = (endtime - starttime).total_seconds() / time_bins
@@ -824,69 +728,15 @@
     sample_numbers = []
     while current_end_time <= endtime:
 
-<<<<<<< HEAD
-    match_magnitudes(magnitude_timeseries, timeseries_types, catalog_names, comparison_magnitudes, max_dt, max_dist,
-                     rms_threshold)
-
-# Load event magnitude data from file and do plotting
-with open('./magnitude_matches_all.csv', 'r') as openfile:
-    rc = 0
-    for row in openfile:
-        if rc == 0:
-            data_types = row.split(',')
-            data_types[-1] = data_types[-1][:-1]
-            datalist = [[] for i in range(len(data_types))]
-            rc += 1
-        else:
-            rowsplit = row.split(',')
-            for i in range(len(rowsplit)):
-                datalist[i].append(rowsplit[i])
-=======
         magnitude_timeseries, timeseries_types = parse_data(magnitude_timeseries_files, '_timeseries',
                                                             current_start_time, current_end_time)
 
         print('\nCalculating probabilities...\n')
 
         # Calculate probability for each magnitude type
->>>>>>> c9d17f6b
 
         for m in range(len(magnitude_timeseries[2])):
 
-<<<<<<< HEAD
-# Magnitude value plotting
-complete_pairs = []
-for n in range(5, len(data_types)):
-    for m in range(5, len(data_types)):
-        if n == m or (str(m) + ',' + str(n)) in complete_pairs:
-            continue
-        plt.figure()
-        x = []
-        y = []
-        for k in range(len(datalist[0])):
-            x.append(float(datalist[n][k]))
-            y.append(float(datalist[m][k]))
-        plt.scatter(x, y, s = 1)
-        plt.xlabel(data_types[n])
-        plt.ylabel(data_types[m])
-        plt.grid(which = 'major', axis = 'both', linestyle = '-', alpha = 0.5)
-        plt.xlim(3, 10)
-        plt.ylim(3, 10)
-        plt.gca().set_aspect('equal', adjustable='box')
-        plt.savefig(data_types[n] + '_' + data_types[m] + '.png', format = 'png', dpi = 300)
-        plt.close()
-
-        complete_pairs.append(str(n) + ',' + str(m))
-
-# # Sort data by alphabetic magnitude type
-#
-# for n in range(len(magnitude_timeseries)):
-#     _, magnitude_timeseries[n] = zip(*sorted(zip(timeseries_types, magnitude_timeseries[n])))
-# timeseries_types.sort()
-#
-# # Generate cumulative sum timeseries for each magnitude and plot it
-#
-# plot_timeseries(magnitude_timeseries, timeseries_types)
-=======
             if len(magnitude_timeseries[2][m]) == 0:
                 continue
 
@@ -985,87 +835,87 @@
     plt.tight_layout()
     plt.show()
 
-    if matching:
-
-        if probabilities:
-
-            # Return start and end times to ISO8601 format
-
-            starttime = str(starttime.isoformat())
-            endtime = str(endtime.isoformat())
-
-        # Parse all data
-
-        magnitude_timeseries, timeseries_types = parse_data(magnitude_timeseries_files, '_timeseries',
-                                                            starttime, endtime)
-
-        # Do matching
-
-        print("Matching events within temporal and spatial distance limits and with the desired magnitude types")
-
-        match_magnitudes(magnitude_timeseries, timeseries_types, catalog_names, comparison_magnitudes, max_dt, max_dist,
-                         show_matching)
-
-        # Load magnitude match data
-
-        with open('./magnitude_matches_all.csv', 'r') as openfile:
-            rc = 0
-            for row in openfile:
-                if rc == 0:
-                    data_types = row.split(',')
-                    data_types[-1] = data_types[-1][:-1]
-                    datalist = [[] for i in range(len(data_types))]
-                    rc += 1
-                else:
-                    rowsplit = row.split(',')
-                    for i in range(len(rowsplit)):
-                        datalist[i].append(rowsplit[i])
-
-        print('Saving plots...')
-
-        # Magnitude value plotting
-
-        complete_pairs = []
-        for n in range(5, len(data_types)):
-            for m in range(5, len(data_types)):
-
-                # Don't repeat plotting
-
-                if n == m or str(m) + ',' + str(n) in complete_pairs:
-                    continue
-
-                # Build plotting dataset
-
-                plt.figure()
-                x = []
-                y = []
-                for k in range(len(datalist[0])):
-                    if datalist[n][k][:3] != 'nan' and datalist[m][k][:3] != 'nan':
-                        x.append(float(datalist[n][k]))
-                        y.append(float(datalist[m][k]))
-
-                # Plot the data and a reference line for when magnitudes are equivalent at all values
-
-                plt.scatter(x, y, s=2)
-                plt.plot(range(11), range(11), color='k', linestyle='--', linewidth=0.5, alpha=0.5)
-
-                # Do an orthogonal distance regression and plot this overtop of the data, showing the
-                # linear relationship between the magnitudes
-
-                slope, intercept = orthregress(x, y)
-                plt.plot([0, 10], [intercept, slope * 10 + intercept], color='k', linewidth=0.5, alpha=0.5)
-
-                # Add plot features for clarity
-
-                plt.xlabel(data_types[n])
-                plt.ylabel(data_types[m])
-                plt.grid(which='major', axis='both', linestyle='-', alpha=0.5)
-                plt.xlim(2, 10)
-                plt.ylim(2, 10)
-                plt.title('m=' + str(slope)[:5] + ', c=' + str(intercept)[:5], y=1.03)
-                plt.gca().set_aspect('equal', adjustable='box')
-                plt.savefig(data_types[n] + '_' + data_types[m] + '.png', format='png', dpi=300)
-                plt.close()
-
-                complete_pairs.append(str(n) + ',' + str(m))
->>>>>>> c9d17f6b
+if matching:
+
+    if probabilities:
+
+        # Return start and end times to ISO8601 format
+
+        starttime = str(starttime.isoformat())
+        endtime = str(endtime.isoformat())
+
+    # Parse all data
+
+    magnitude_timeseries_files = glob.glob('./*timeseries.csv')
+    magnitude_timeseries, timeseries_types = parse_data(magnitude_timeseries_files, '_timeseries',
+                                                        starttime, endtime)
+
+    # Do matching
+
+    print("Matching events within temporal and spatial distance limits and with the desired magnitude types")
+
+    match_magnitudes(magnitude_timeseries, timeseries_types, catalog_names, comparison_magnitudes, max_dt, max_dist,
+                     show_matching)
+
+# Load magnitude match data
+
+with open('./magnitude_matches_all.csv', 'r') as openfile:
+    rc = 0
+    for row in openfile:
+        if rc == 0:
+            data_types = row.split(',')
+            data_types[-1] = data_types[-1][:-1]
+            datalist = [[] for i in range(len(data_types))]
+            rc += 1
+        else:
+            rowsplit = row.split(',')
+            for i in range(len(rowsplit)):
+                datalist[i].append(rowsplit[i])
+
+print('Saving plots...')
+
+# Magnitude value plotting
+
+complete_pairs = []
+for n in range(5, len(data_types)):
+    for m in range(5, len(data_types)):
+
+        # Don't repeat plotting
+
+        if n == m or str(m) + ',' + str(n) in complete_pairs:
+            continue
+
+        # Build plotting dataset
+
+        plt.figure()
+        x = []
+        y = []
+        for k in range(len(datalist[0])):
+            if datalist[n][k][:3] != 'nan' and datalist[m][k][:3] != 'nan':
+                x.append(float(datalist[n][k]))
+                y.append(float(datalist[m][k]))
+
+        # Plot the data and a reference line for when magnitudes are equivalent at all values
+
+        plt.scatter(x, y, s=2)
+        plt.plot(range(11), range(11), color='k', linestyle='--', linewidth=0.5, alpha=0.5)
+
+        # Do an orthogonal distance regression and plot this overtop of the data, showing the
+        # linear relationship between the magnitudes
+
+        slope, intercept = orthregress(x, y)
+        plt.plot([0, 10], [intercept, slope * 10 + intercept], color='k', linewidth=0.5, alpha=0.5)
+
+        # Add plot features for clarity
+
+        plt.xlabel(data_types[n])
+        plt.ylabel(data_types[m])
+        plt.grid(which='major', axis='both', linestyle='-', alpha=0.5)
+        plt.xlim(2, 10)
+        plt.ylim(2, 10)
+        plt.title('m=' + str(slope)[:5] + ', c=' + str(intercept)[:5], y=1.03)
+        plt.gca().set_aspect('equal', adjustable='box')
+        plt.savefig(data_types[n] + '_' + data_types[m] + '.png', format='png', dpi=300)
+        plt.close()
+
+        complete_pairs.append(str(n) + ',' + str(m))